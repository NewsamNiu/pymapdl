"""Module to control interaction with an ANSYS shell instance.
Built using ANSYS documentation from
https://www.sharcnet.ca/Software/Ansys/

This module makes no claim to own any rights to ANSYS.  It's merely an
interface to software owned by ANSYS.

"""
import time
import glob
import string
import re
import os
import tempfile
import warnings
import logging
import random
from shutil import copyfile, rmtree

import appdirs
import numpy as np

import pyansys
from pyansys.geometry_commands import geometry_commands
from pyansys.element_commands import element_commands
from pyansys.mapdl_functions import _MapdlCommands
from pyansys.convert import is_float

MATPLOTLIB_LOADED = True
try:
    import matplotlib.pyplot as plt
    import matplotlib.image as mpimg
except:
    MATPLOTLIB_LOADED = False


def random_string(stringLength=10):
    """Generate a random string of fixed length """
    letters = string.ascii_lowercase
    return ''.join(random.choice(letters) for i in range(stringLength))


def find_ansys():
    """Searches for ansys path within environmental variables.

    Reutrns
    -------
    ansys_exe_path : str
        Full path to ANSYS executable

    version : float
        Version of ANSYS
    """
    ansys_sysdir_var = 'ANSYS_SYSDIR'
    paths = {}
    for var in os.environ:
        if 'ANSYS' in var and '_DIR' in var:
            # add path if valid
            path = os.environ[var]
            if os.path.isdir(path):

                # add path if version number is in path
                version_str = var[5:8]
                if is_float(version_str):
                    paths[int(version_str)] = path

    if not paths:
        return '', ''

    # check through all available paths and return the latest version
    while paths:
        version = max(paths.keys())
        ansys_path = paths[version]

        if ansys_sysdir_var in os.environ:
            sysdir = os.environ[ansys_sysdir_var]
            ansys_bin_path = os.path.join(ansys_path, 'bin', sysdir)
            if 'win' in sysdir:
                ansys_exe = 'ansys%d.exe' % version
            else:
                ansys_exe = 'ansys%d' % version
        else:
            ansys_bin_path = os.path.join(ansys_path, 'bin')
            ansys_exe = 'ansys%d' % version

        ansys_exe_path = os.path.join(ansys_bin_path, ansys_exe)
        if os.path.isfile(ansys_exe_path):
            break
        else:
            paths.pop(version)
            paths.remove(ansys_path)

    version_float = float(version)/10.0
    return ansys_exe_path, version_float


# settings directory
settings_dir = appdirs.user_data_dir('pyansys')
if not os.path.isdir(settings_dir):
    try:
        os.makedirs(settings_dir)
    except:
        warnings.warn('Unable to create settings directory.\n' +
                      'Will be unable to cache ANSYS executable location')

CONFIG_FILE = os.path.join(settings_dir, 'config.txt')

# specific to pexpect process
###############################################################################

# processors = ['/PREP7',
#               '/POST1',
#               '/SOLUTION',
#               '/POST26',
#               '/AUX2',
#               '/AUX3',
#               '/AUX12',
#               '/AUX15',
#               '/MAP',]


###############################################################################

# test for png file
PNG_TEST = re.compile('WRITTEN TO FILE(.*).png')

INVAL_COMMANDS = {'*vwr':  'Use "with ansys.non_interactive:\n\t*ansys.Run("VWRITE(..."',
                  '*cfo': '',
                  '*CRE': 'Create a function within python or run as non_interactive',
                  '*END': 'Create a function within python or run as non_interactive',
                  '*IF': 'Use a python if or run as non_interactive'}


def check_valid_ansys():
    """ Checks if a valid version of ANSYS is installed and preconfigured """
    ansys_bin = get_ansys_path(allow_input=False)
    if ansys_bin is not None:
        version = int(re.findall(r'\d\d\d', ansys_bin)[0])
        return not(version < 170 and os.name != 'posix')

    return False


def setup_logger(loglevel='INFO'):
    """ Setup logger """

    # return existing log if this function has already been called
    if hasattr(setup_logger, 'log'):
        setup_logger.log.setLevel(loglevel)
        ch = setup_logger.log.handlers[0]
        ch.setLevel(loglevel)
        return setup_logger.log

    # create logger
    log = logging.getLogger(__name__)
    log.setLevel(loglevel)

    # create console handler and set level to debug
    ch = logging.StreamHandler()
    ch.setLevel(loglevel)

    # create formatter
    formatstr = '%(asctime)s [%(levelname)s] %(name)s: %(message)s'
    formatter = logging.Formatter(formatstr)

    # add formatter to ch
    ch.setFormatter(formatter)

    # add ch to logger
    log.addHandler(ch)

    # make persistent
    setup_logger.log = log

    return log


def get_ansys_path(allow_input=True):
    """ Acquires ANSYS Path from a cached file or user input """
    exe_loc = None
    if os.path.isfile(CONFIG_FILE):
        with open(CONFIG_FILE) as f:
            exe_loc = f.read()
        # verify
        if not os.path.isfile(exe_loc) and allow_input:
            print('Cached ANSYS executable %s not found' % exe_loc)
            exe_loc = save_ansys_path()
    elif allow_input:  # create configuration file
        exe_loc = save_ansys_path()

    return exe_loc


def change_default_ansys_path(exe_loc):
    """
    Change your default ansys path

    Parameters
    ----------
    exe_loc : str
        Ansys executable.  Must be a full path.

    """
    if os.path.isfile(exe_loc):
        with open(CONFIG_FILE, 'w') as f:
            f.write(exe_loc)
    else:
        raise FileNotFoundError('File %s is invalid or does not exist' % exe_loc)


def save_ansys_path(exe_loc=''):
    """ Find ANSYS path or query user """
    print('Cached ANSYS executable %s not found' % exe_loc)
    exe_loc, ver = find_ansys()
    if os.path.isfile(exe_loc):
        print('Found ANSYS at %s' % exe_loc)
        resp = input('Use this location?  [Y/n]')
        if resp != 'n':
            change_default_ansys_path(exe_loc)
            return exe_loc

    if exe_loc is not None:
        if os.path.isfile(exe_loc):
            return exe_loc

    # otherwise, query user for the location
    with open(CONFIG_FILE, 'w') as f:
        try:
            exe_loc = raw_input('Enter location of ANSYS executable: ')
        except NameError:
            exe_loc = input('Enter location of ANSYS executable: ')
        if not os.path.isfile(exe_loc):
            raise FileNotFoundError('ANSYS executable not found at this location:\n%s' % exe_loc)

        f.write(exe_loc)

    return exe_loc


def check_lock_file(path, jobname, override):
    # Check for lock file
    lockfile = os.path.join(path, jobname + '.lock')
    if os.path.isfile(lockfile):
        if not override:
            raise FileExistsError('Lock file exists for jobname %s \n'
                                  % jobname +
                                  ' at %s\n' % lockfile +
                                  'Set ``override=True`` to delete lock '
                                  'and start ANSYS')
        else:
            try:
                os.remove(lockfile)
            except PermissionError:
                raise PermissionError('Unable to remove lock file.  '
                                      'Another instance of ANSYS might be '
                                      'running at "%s"' % path)


def launch_mapdl(exec_file=None, run_location=None,
                 jobname='file', nproc=2, override=False,
                 loglevel='INFO', additional_switches='',
                 start_timeout=120, interactive_plotting=False,
                 log_broadcast=False, check_version=True,
                 prefer_pexpect=True, log_apdl='w'):
    """This class opens ANSYS in the background and allows commands to
    be passed to a persistent session.

    Parameters
    ----------
    exec_file : str, optional
        The location of the ANSYS executable.  Will use the cached
        location when left at the default None.

    run_location : str, optional
        ANSYS working directory.  Defaults to a temporary working
        directory.

    jobname : str, optional
        ANSYS jobname.  Defaults to ``'file'``.

    nproc : int, optional
        Number of processors.  Defaults to 2.

    override : bool, optional
        Attempts to delete the lock file at the run_location.
        Useful when a prior ANSYS session has exited prematurely and
        the lock file has not been deleted.

    wait : bool, optional
        When True, waits until ANSYS has been initialized before
        initializing the python ansys object.  Set this to False for
        debugging.

    loglevel : str, optional
        Sets which messages are printed to the console.  Default
        'INFO' prints out all ANSYS messages, 'WARNING` prints only
        messages containing ANSYS warnings, and 'ERROR' prints only
        error messages.

    additional_switches : str, optional
        Additional switches for ANSYS, for example aa_r, and academic
        research license, would be added with:

        - additional_switches="-aa_r"

        Avoid adding switches like -i -o or -b as these are already
        included to start up the ANSYS MAPDL server.  See the notes
        section for additional details.

    start_timeout : float, optional
        Time to wait before raising error that ANSYS is unable to
        start.

    interactive_plotting : bool, optional
        Enables interactive plotting using ``matplotlib``.  Default
        False.

    log_broadcast : bool, optional
        Additional logging for ansys solution progress.  Default True
        and visible at log level 'INFO'.  Only applicable when using
        CORBA.

    check_version : bool, optional
        Check version of binary file and raise exception when invalid.

    prefer_pexpect : bool, optional
        When enabled, will avoid using ansys APDL in CORBA server mode
        and will spawn a process and control it using pexpect.
        Default False.

    log_apdl : str, optional
        Opens an APDL log file in the current ANSYS working directory.
        Default 'w'.  Set to 'a' to append to an existing log.

    Examples
    --------
    >>> import pyansys
    >>> mapdl = pyansys.Mapdl()

    Run MAPDL with the smp switch and specify the location of the
    ansys binary

    >>> import pyansys
    >>> mapdl = pyansys.Mapdl('/ansys_inc/v194/ansys/bin/ansys194',
                              additional_switches='-smp')

    Notes
    -----
    ANSYS MAPDL has the following command line options as of v20.1

    -aas : Enables server mode
     When enabling server mode, a custom name for the keyfile can be
     specified using the ``-iorFile`` option.  This is the CORBA that
     pyansys uses for Windows (and linux when
     ``prefer_pexpect=False``).

    -acc <device> : Enables the use of GPU hardware.  Enables the use of
     GPU hardware to accelerate the analysis. See GPU Accelerator
     Capability in the Parallel Processing Guide for more information.

    -amfg : Enables the additive manufacturing capability.
     Requires an additive manufacturing license. For general
     information about this feature, see AM Process Simulation in
     ANSYS Workbench.

    -ansexe <executable> :  activates a custom mechanical APDL executable.
     In the ANSYS Workbench environment, activates a custom
     Mechanical APDL executable.

    -b <list or nolist> : Activates batch mode
     The options ``-b`` list or ``-b`` by itself cause the input
     listing to be included in the output. The ``-b`` nolist option
     causes the input listing not to be included. For more information
     about running Mechanical APDL in batch mode, see Batch Mode.

    -custom <executable> : Calls a custom Mechanical APDL executable
     See Running Your Custom Executable in the Programmer's Reference
     for more information.

    -d <device> : Specifies the type of graphics device
     This option applies only to interactive mode. For Linux systems,
     graphics device choices are X11, X11C, or 3D. For Windows
     systems, graphics device options are WIN32 or WIN32C, or 3D.

    -db value : Initial memory allocation
     Defines the portion of workspace (memory) to be used as the
     initial allocation for the database. The default is 1024
     MB. Specify a negative number to force a fixed size throughout
     the run; useful on small memory systems.

    -dir <path> : Defines the initial working directory
     Using the ``-dir`` option overrides the
     ``ANSYS201_WORKING_DIRECTORY`` environment variable.

    -dis : Enables Distributed ANSYS
     See the Parallel Processing Guide for more information.

    -dvt : Enables ANSYS DesignXplorer advanced task (add-on).
     Requires DesignXplorer.

    -g : Launches the Mechanical APDL program with the GUI
     Graphical User Interface (GUI) on. If you select this option, an
     X11 graphics device is assumed for Linux unless the ``-d`` option
     specifies a different device. This option is not used on Windows
     systems. To activate the GUI after Mechanical APDL has started,
     enter two commands in the input window: /SHOW to define the
     graphics device, and /MENU,ON to activate the GUI. The ``-g`` option
     is valid only for interactive mode.  Note: If you start
     Mechanical APDL via the ``-g`` option, the program ignores any /SHOW
     command in the start.ans file and displays a splash screen
     briefly before opening the GUI windows.

    -i <inputname> : Specifies the name of the file to read
     Inputs an input file into Mechanical APDL for batch
     processing.

    -iorFile <keyfile_name> : Specifies the name of the server keyfile
     Name of the server keyfile when enabling server mode. If this
     option is not supplied, the default name of the keyfile is
     ``aas_MapdlID.txt``. For more information, see Mechanical APDL as
     a Server Keyfile in the Mechanical APDL as a Server User's Guide.

    -j <Jobname> : Specifies the initial jobname
     A name assigned to all files generated by the program for a
     specific model. If you omit the ``-j`` option, the jobname is assumed
     to be file.

    -l <language> : Specifies a language file to use other than English
     This option is valid only if you have a translated message file
     in an appropriately named subdirectory in
     ``/ansys_inc/v201/ansys/docu`` or
     ``Program Files\ANSYS\Inc\V201\ANSYS\docu``

    -m <workspace> : Specifies the total size of the workspace
     Workspace (memory) in megabytes used for the initial
     allocation. If you omit the ``-m`` option, the default is 2 GB
     (2048 MB). Specify a negative number to force a fixed size
     throughout the run.

    -machines <IP> : Specifies the distributed machines
     Machines on which to run a Distributed ANSYS analysis. See
     Starting Distributed ANSYS in the Parallel Processing Guide for
     more information.

    -mpi <value> : Specifies the type of MPI to use.
     See the Parallel Processing Guide for more information.

    -mpifile <appfile> : Specifies an existing MPI file
     Specifies an existing MPI file (appfile) to be used in a
     Distributed ANSYS run. See Using MPI Files in the Parallel
     Processing Guide for more information.

    -na <value>: Specifies the number of GPU accelerator devices
     Nubmer of GPU devices per machine or compute node when running
     with the GPU accelerator feature. See GPU Accelerator Capability
     in the Parallel Processing Guide for more information.

    -name <value> : Defines Mechanical APDL parameters
     Set mechanical APDL parameters at program start-up. The parameter
     name must be at least two characters long. For details about
     parameters, see the ANSYS Parametric Design Language Guide.

    -np <value> : Specifies the number of processors
     Number of processors to use when running Distributed ANSYS or
     Shared-memory ANSYS. See the Parallel Processing Guide for more
     information.

    -o <outputname> : Output file
     Specifies the name of the file to store the output from a batch
     execution of Mechanical APDL

    -p <productname> : ANSYS session product
     Defines the ANSYS session product that will run during the
     session. For more detailed information about the ``-p`` option,
     see Selecting an ANSYS Product via the Command Line.

    -ppf <license feature name> : HPC license
     Specifies which HPC license to use during a parallel processing
     run. See HPC Licensing in the Parallel Processing Guide for more
     information.

    -rcopy <path> : Path to remote copy of files
     On a Linux cluster, specifies the full path to the program used
     to perform remote copy of files. The default value is
     ``/usr/bin/scp``.

    -s <read or noread> : Read startup file
     Specifies whether the program reads the ``start.ans`` file at
     start-up. If you omit the ``-s`` option, Mechanical APDL reads the
     start.ans file in interactive mode and not in batch mode.

    -schost <host>: Coupling service host
     Specifies the host machine on which the coupling service is
     running (to which the co-simulation participant/solver must
     connect) in a System Coupling analysis.

    -scid <value> : System Coupling analysis licensing ID
     Specifies the licensing ID of the System Coupling analysis.

    -sclic <port@host> : System Coupling analysis host
     Specifies the licensing port and host to use for the System
     Coupling analysis.

    -scname <solver> : Name of the co-simulation participant
     Specifies the unique name used by the co-simulation participant
     to identify itself to the coupling service in a System Coupling
     analysis. For Linux systems, you need to quote the name to have
     the name recognized if it contains a space: (e.g.
     ``-scname "Solution 1"``)

    -scport <port> : Coupling service port
     Specifies the port on the host machine upon which the coupling
     service is listening for connections from co-simulation
     participants in a System Coupling analysis.

    -smp : Enables shared-memory parallelism.
     See the Parallel Processing Guide for more information.

    -usersh : Enable MPI remote shell.
     Directs the MPI software (used by Distributed ANSYS) to use the
     remote shell (rsh) protocol instead of the default secure shell
     (ssh) protocol. See Configuring Distributed ANSYS in the Parallel
     Processing Guide for more information.

    -v : Return version info
     Returns the Mechanical APDL release number, update number,
     copyright date, customer number, and license manager version
     number.
    """
    if exec_file is None:
        # Load cached path
        exec_file = get_ansys_path()
        if exec_file is None:
            raise FileNotFoundError('Invalid or path or cannot load cached '
                                    'ansys path.  Enter one manually using '
                                    'pyansys.Mapdl(exec_file=...)')
    else:  # verify ansys exists at this location
        if not os.path.isfile(exec_file):
            raise FileNotFoundError('Invalid ANSYS executable at "%s"'
                                    % exec_file + 'Enter one manually using '
                                    'pyansys.Mapdl(exec_file=)')

    if run_location is None:
        temp_dir = tempfile.gettempdir()
        run_location = os.path.join(temp_dir, 'ansys')
        if not os.path.isdir(run_location):
            try:
                os.mkdir(run_location)
            except:
                raise RuntimeError('Unable to create temporary working '
                                   'directory %s\n' % run_location +
                                   'Please specify run_location=')
    else:
        if not os.path.isdir(run_location):
            raise FileNotFoundError('"%s" is not a valid directory' % run_location)

    check_lock_file(run_location, jobname, override)

    if os.name != 'posix':
        prefer_pexpect = False

    if prefer_pexpect:
        from pyansys.mapdl_console import MapdlConsole
        return MapdlConsole(exec_file,
                            run_location,
                            jobname=jobname,
                            nproc=nproc,
                            override=override,
                            loglevel=loglevel,
                            additional_switches=additional_switches,
                            start_timeout=start_timeout,
                            interactive_plotting=interactive_plotting,
                            log_apdl=log_apdl)
    else:
        from pyansys.mapdl_corba import MapdlCorba
        return MapdlCorba(exec_file,
                          run_location,
                          jobname=jobname,
                          nproc=nproc,
                          override=override,
                          loglevel=loglevel,
                          additional_switches=additional_switches,
                          start_timeout=start_timeout,
                          interactive_plotting=interactive_plotting,
                          log_apdl=log_apdl,
                          log_broadcast=log_broadcast)


class _Mapdl(_MapdlCommands):
    """This class opens ANSYS in the background and allows commands to
    be passed to a persistent session.

    Parameters
    ----------
    exec_file : str, optional
        The location of the ANSYS executable.  Will use the cached
        location when left at the default None.

    run_location : str, optional
        ANSYS working directory.  Defaults to a temporary working
        directory.

    jobname : str, optional
        ANSYS jobname.  Defaults to ``'file'``.

    nproc : int, optional
        Number of processors.  Defaults to 2.

    override : bool, optional
        Attempts to delete the lock file at the run_location.
        Useful when a prior ANSYS session has exited prematurely and
        the lock file has not been deleted.

    wait : bool, optional
        When True, waits until ANSYS has been initialized before
        initializing the python ansys object.  Set this to False for
        debugging.

    loglevel : str, optional
        Sets which messages are printed to the console.  Default
        'INFO' prints out all ANSYS messages, 'WARNING` prints only
        messages containing ANSYS warnings, and 'ERROR' prints only
        error messages.

    additional_switches : str, optional
        Additional switches for ANSYS, for example aa_r, and academic
        research license, would be added with:

        - additional_switches="-aa_r"

        Avoid adding switches like -i -o or -b as these are already
        included to start up the ANSYS MAPDL server.  See the notes
        section for additional details.

    start_timeout : float, optional
        Time to wait before raising error that ANSYS is unable to
        start.

    interactive_plotting : bool, optional
        Enables interactive plotting using ``matplotlib``.  Default
        False.

    check_version : bool, optional
        Check version of binary file and raise exception when invalid.

    prefer_pexpect : bool, optional
        When enabled, will avoid using ansys APDL in CORBA server mode
        and will spawn a process and control it using pexpect.
        Default False.

    log_apdl : str, optional
        Opens an APDL log file in the current ANSYS working directory.
        Default 'w'.  Set to 'a' to append to an existing log.

    Examples
    --------
    >>> import pyansys
    >>> mapdl = pyansys.Mapdl()

    Run MAPDL with the smp switch and specify the location of the
    ansys binary

    >>> import pyansys
    >>> mapdl = pyansys.Mapdl('/ansys_inc/v194/ansys/bin/ansys194',
                              additional_switches='-smp')

    Notes
    -----
    ANSYS MAPDL has the following command line options as of v20.1

    -aas : Enables server mode
     When enabling server mode, a custom name for the keyfile can be
     specified using the ``-iorFile`` option.  This is the CORBA that
     pyansys uses for Windows (and linux when
     ``prefer_pexpect=False``).

    -acc <device> : Enables the use of GPU hardware.  Enables the use of
     GPU hardware to accelerate the analysis. See GPU Accelerator
     Capability in the Parallel Processing Guide for more information.

    -amfg : Enables the additive manufacturing capability.
     Requires an additive manufacturing license. For general
     information about this feature, see AM Process Simulation in
     ANSYS Workbench.

    -ansexe <executable> :  activates a custom mechanical APDL executable.
     In the ANSYS Workbench environment, activates a custom
     Mechanical APDL executable.

    -b <list or nolist> : Activates batch mode
     The options ``-b`` list or ``-b`` by itself cause the input
     listing to be included in the output. The ``-b`` nolist option
     causes the input listing not to be included. For more information
     about running Mechanical APDL in batch mode, see Batch Mode.

    -custom <executable> : Calls a custom Mechanical APDL executable
     See Running Your Custom Executable in the Programmer's Reference
     for more information.

    -d <device> : Specifies the type of graphics device
     This option applies only to interactive mode. For Linux systems,
     graphics device choices are X11, X11C, or 3D. For Windows
     systems, graphics device options are WIN32 or WIN32C, or 3D.

    -db value : Initial memory allocation
     Defines the portion of workspace (memory) to be used as the
     initial allocation for the database. The default is 1024
     MB. Specify a negative number to force a fixed size throughout
     the run; useful on small memory systems.

    -dir <path> : Defines the initial working directory
     Using the ``-dir`` option overrides the
     ``ANSYS201_WORKING_DIRECTORY`` environment variable.

    -dis : Enables Distributed ANSYS
     See the Parallel Processing Guide for more information.

    -dvt : Enables ANSYS DesignXplorer advanced task (add-on).
     Requires DesignXplorer.

    -g : Launches the Mechanical APDL program with the GUI
     Graphical User Interface (GUI) on. If you select this option, an
     X11 graphics device is assumed for Linux unless the ``-d`` option
     specifies a different device. This option is not used on Windows
     systems. To activate the GUI after Mechanical APDL has started,
     enter two commands in the input window: /SHOW to define the
     graphics device, and /MENU,ON to activate the GUI. The ``-g`` option
     is valid only for interactive mode.  Note: If you start
     Mechanical APDL via the ``-g`` option, the program ignores any /SHOW
     command in the start.ans file and displays a splash screen
     briefly before opening the GUI windows.

    -i <inputname> : Specifies the name of the file to read
     Inputs an input file into Mechanical APDL for batch
     processing.

    -iorFile <keyfile_name> : Specifies the name of the server keyfile
     Name of the server keyfile when enabling server mode. If this
     option is not supplied, the default name of the keyfile is
     ``aas_MapdlID.txt``. For more information, see Mechanical APDL as
     a Server Keyfile in the Mechanical APDL as a Server User's Guide.

    -j <Jobname> : Specifies the initial jobname
     A name assigned to all files generated by the program for a
     specific model. If you omit the ``-j`` option, the jobname is assumed
     to be file.

    -l <language> : Specifies a language file to use other than English
     This option is valid only if you have a translated message file
     in an appropriately named subdirectory in
     ``/ansys_inc/v201/ansys/docu`` or
     ``Program Files\ANSYS\Inc\V201\ANSYS\docu``

    -m <workspace> : Specifies the total size of the workspace
     Workspace (memory) in megabytes used for the initial
     allocation. If you omit the ``-m`` option, the default is 2 GB
     (2048 MB). Specify a negative number to force a fixed size
     throughout the run.

    -machines <IP> : Specifies the distributed machines
     Machines on which to run a Distributed ANSYS analysis. See
     Starting Distributed ANSYS in the Parallel Processing Guide for
     more information.

    -mpi <value> : Specifies the type of MPI to use.
     See the Parallel Processing Guide for more information.

    -mpifile <appfile> : Specifies an existing MPI file
     Specifies an existing MPI file (appfile) to be used in a
     Distributed ANSYS run. See Using MPI Files in the Parallel
     Processing Guide for more information.

    -na <value>: Specifies the number of GPU accelerator devices
     Nubmer of GPU devices per machine or compute node when running
     with the GPU accelerator feature. See GPU Accelerator Capability
     in the Parallel Processing Guide for more information.

    -name <value> : Defines Mechanical APDL parameters
     Set mechanical APDL parameters at program start-up. The parameter
     name must be at least two characters long. For details about
     parameters, see the ANSYS Parametric Design Language Guide.

    -np <value> : Specifies the number of processors
     Number of processors to use when running Distributed ANSYS or
     Shared-memory ANSYS. See the Parallel Processing Guide for more
     information.

    -o <outputname> : Output file
     Specifies the name of the file to store the output from a batch
     execution of Mechanical APDL

    -p <productname> : ANSYS session product
     Defines the ANSYS session product that will run during the
     session. For more detailed information about the ``-p`` option,
     see Selecting an ANSYS Product via the Command Line.

    -ppf <license feature name> : HPC license
     Specifies which HPC license to use during a parallel processing
     run. See HPC Licensing in the Parallel Processing Guide for more
     information.

    -rcopy <path> : Path to remote copy of files
     On a Linux cluster, specifies the full path to the program used
     to perform remote copy of files. The default value is
     ``/usr/bin/scp``.

    -s <read or noread> : Read startup file
     Specifies whether the program reads the ``start.ans`` file at
     start-up. If you omit the ``-s`` option, Mechanical APDL reads the
     start.ans file in interactive mode and not in batch mode.

    -schost <host>: Coupling service host
     Specifies the host machine on which the coupling service is
     running (to which the co-simulation participant/solver must
     connect) in a System Coupling analysis.

    -scid <value> : System Coupling analysis licensing ID
     Specifies the licensing ID of the System Coupling analysis.

    -sclic <port@host> : System Coupling analysis host
     Specifies the licensing port and host to use for the System
     Coupling analysis.

    -scname <solver> : Name of the co-simulation participant
     Specifies the unique name used by the co-simulation participant
     to identify itself to the coupling service in a System Coupling
     analysis. For Linux systems, you need to quote the name to have
     the name recognized if it contains a space: (e.g. 
     ``-scname "Solution 1"``)

    -scport <port> : Coupling service port
     Specifies the port on the host machine upon which the coupling
     service is listening for connections from co-simulation
     participants in a System Coupling analysis.

    -smp : Enables shared-memory parallelism.
     See the Parallel Processing Guide for more information.

    -usersh : Enable MPI remote shell.
     Directs the MPI software (used by Distributed ANSYS) to use the
     remote shell (rsh) protocol instead of the default secure shell
     (ssh) protocol. See Configuring Distributed ANSYS in the Parallel
     Processing Guide for more information.

    -v : Return version info
     Returns the Mechanical APDL release number, update number,
     copyright date, customer number, and license manager version
     number.

    """

    def __init__(self, exec_file, run_location,
                 jobname, nproc, override,
                 loglevel, additional_switches,
                 start_timeout, interactive_plotting,
                 log_apdl):
        """ Initialize connection with ANSYS program """
        self.path = run_location
        self._exec_file = exec_file
        self._jobname = jobname
        self._start_timeout = start_timeout
        self._nproc = nproc
        self._additional_switches = additional_switches
        self._allow_ignore = False
        self._interactive_plotting = interactive_plotting
        self._apdl_log = None
        self._store_commands = False
        self._stored_commands = []
        self.response = None
        self._outfile = None
        self._show_matplotlib_figures = True

        self._log = setup_logger(loglevel.upper())
        self.non_interactive = self._non_interactive(self)
        self._redirected_commands = {'*LIS': self._list}
        self.version = re.findall(r'\d\d\d', self._exec_file)[0]

        # launch MAPDL
        self._launch()

        if log_apdl:
            filename = os.path.join(self.path, 'log.inp')
            self.open_apdl_log(filename, mode=log_apdl)

        # setup plotting for PNG
        if self._interactive_plotting:
            self.enable_interactive_plotting()

    @property
    def _lockfile(self):
        """lockfile path"""
        return os.path.join(self.path, self.jobname + '.lock')

    @property
    def allow_ignore(self):
        """Invalid commands will be ignored rather than exceptions

        A command executed in the wrong processor will raise an
        exception when ``allow_ignore=False``.  This is the default
        behavior.

        Examples
        --------
        >>> mapdl.post1()
        >>> mapdl.k(1, 0, 0, 0)
        Exception:  K is not a recognized POST1 command, abbreviation, or macro.

        Ignore these messages by setting allow_ignore=True

        >>> mapdl.allow_ignore = True
        2020-06-08 21:39:58,094 [INFO] pyansys.mapdl: K is not a
        recognized POST1 command, abbreviation, or macro.  This
        command will be ignored.

        *** WARNING *** CP = 0.372 TIME= 21:39:58
        K is not a recognized POST1 command, abbreviation, or macro.
        This command will be ignored.

        """
        return self._allow_ignore

    @allow_ignore.setter
    def allow_ignore(self, value):
        """Set allow ignore"""
        self._allow_ignore = bool(value)

    def open_apdl_log(self, filename, mode='w'):
        """Start writing all APDL commands to an ANSYS input file.

        Parameters
        ----------
        filename : str
            Filename of the log.
        """
        if self._apdl_log is not None:
            raise RuntimeError('APDL command logging already enabled.\n')

        self._log.debug('Opening ANSYS log file at %s', filename)
        self._apdl_log = open(filename, mode=mode, buffering=1)  # line buffered
        if mode != 'w':
            self._apdl_log.write('! APDL script generated using pyansys %s\n' %
                                 pyansys.__version__)

    def _close_apdl_log(self):
        """ Closes APDL log """
        if self._apdl_log is not None:
            self._apdl_log.close()
        self._apdl_log = None

    def enable_interactive_plotting(self, pixel_res=1600):
        """Enables interactive plotting.  Requires matplotlib

        Parameters
        ----------
        pixel_res : int
            Pixel resolution.  Valid values are from 256 to 2400.
            Lowering the pixel resolution produces a "fuzzier" image.
            Increasing the resolution produces a "sharper" image but
            takes longer to render.
        """
        if MATPLOTLIB_LOADED:
            self.show('PNG')
            self.gfile(1200)
            self._interactive_plotting = True
        else:
            raise ImportError('Install matplotlib to use enable interactive plotting\n' +
                              'or turn interactive plotting off with:\n' +
                              'interactive_plotting=False')

    def set_log_level(self, loglevel):
        """Sets log level"""
        setup_logger(loglevel=loglevel.upper())

    def run(self, command, write_to_log=True):
        """Runs APDL command(s)

        Parameters
        ----------
        command : str
            ANSYS APDL command.

        write_to_log : bool, optional
            Overrides APDL log writing.  Default True.  When set to
            False, will not write command to log even if APDL
            command logging is enabled.

        Returns
        -------
        command_output : str
            Command output from ANSYS.

        Notes
        -----
        When two or more commands need to be run non-interactively
        (i.e. ``*VWRITE``) use

        >>> with ansys.non_interactive:
        >>>     ansys.run("*VWRITE,LABEL(1),VALUE(1,1),VALUE(1,2),VALUE(1,3)")
        >>>     ansys.run("(1X,A8,'   ',F10.1,'  ',F10.1,'   ',1F5.3)")
        """
        if self._store_commands:
            self._stored_commands.append(command)
            return
        elif command[:3].upper() in INVAL_COMMANDS:
            exception = RuntimeError('Invalid pyansys command "%s"\n\n%s' %
                                     (command, INVAL_COMMANDS[command[:3]]))
            raise exception
        elif command[:4].upper() in INVAL_COMMANDS:
            exception = RuntimeError('Invalid pyansys command "%s"\n\n%s' %
                                     (command, INVAL_COMMANDS[command[:4]]))
            raise exception
        elif write_to_log and self._apdl_log is not None:
            if not self._apdl_log.closed:
                self._apdl_log.write('%s\n' % command)

        if command[:4] in self._redirected_commands:
            function = self._redirected_commands[command[:4]]
            return function(command)

        text = self._run(command)
        if text:
            self.response = text.strip()
        else:
            self.response = ''

        if self.response:
            self._log.info(self.response)
            if self._outfile:
                self._outfile.write('%s\n' % self.response)

        if '*** ERROR ***' in self.response:  # flag error
            self._log.error(self.response)
            # if not continue_on_error:
            raise Exception(self.response)

        # special returns for certain geometry commands
        try:
            short_cmd = command.split(',')[0]
        except:
            short_cmd = None

        if short_cmd in geometry_commands:
            return geometry_commands[short_cmd](self.response)

        if short_cmd in element_commands:
            return element_commands[short_cmd](self.response)

        return self.response

    def _run(self, command):
        raise NotImplementedError('Implemented by child class')

    def _list(self, command):
        """ Replaces *LIST command """
        items = command.split(',')
        filename = os.path.join(self.path, '.'.join(items[1:]))
        if os.path.isfile(filename):
            self.response = open(filename).read()
            self._log.info(self.response)
        else:
            raise Exception('Cannot run:\n%s\n' % command + 'File does not exist')

    @property
    def processor(self):
        """ Returns the current processor """
        msg = self.run('/Status')
        processor = None
        matched_line = [line for line in msg.split('\n') if "Current routine" in line]
        if matched_line:
            # get the processor
            processor = re.findall(r'\(([^)]+)\)', matched_line[0])[0]
        return processor

    def load_parameters(self):
        """Loads and returns all current parameters

        Returns
        -------
        parameters : dict
            Dictionary of single value parameters.

        arrays : dict
            Dictionary of MAPDL arrays.

        Examples
        --------
        >>> parameters, arrays = mapdl.load_parameters()
        >>> print(parameters)
        {'ANSINTER_': 2.0,
        'CID': 3.0,
        'TID': 4.0,
        '_ASMDIAG': 5.363415510271,
        '_MAXELEMNUM': 26357.0,
        '_MAXELEMTYPE': 7.0,
        '_MAXNODENUM': 40908.0,
        '_MAXREALCONST': 1.0}
        """
        # load ansys parameters to python
        filename = os.path.join(self.path, 'parameters.parm')
        self.parsav('all', filename)
        self.parameters, self.arrays = load_parameters(filename)
        return self.parameters, self.arrays

    def add_file_handler(self, filepath, append):
        """ Adds a file handler to the log """
        if append:
            mode = 'a'
        else:
            mode = 'w'

        self.fileHandler = logging.FileHandler(filepath)
        formatstr = '%(asctime)s [%(levelname)s] %(name)s: %(message)s'

        self.fileHandler = logging.FileHandler(filepath, mode=mode)
        self.fileHandler.setFormatter(logging.Formatter(formatstr))
        self.fileHandler.setLevel(logging.DEBUG)
        self._log.addHandler(self.fileHandler)
        self._log.info('Added file handler at %s' % filepath)

    def remove_file_handler(self):
        """Removes the filehander from the log"""
        self._log.removeHandler(self.fileHandler)
        self._log.info('Removed file handler')

    def _display_plot(self, text):
        """Display the last generated plot from ANSYS"""
        png_found = PNG_TEST.findall(text)
        if png_found:
            # flush graphics writer
            self.show('CLOSE')
            self.show('PNG')

            # get last filename based on the current jobname
            filenames = glob.glob(os.path.join(self.path, '%s*.png' % self.jobname))
            filenames.sort()
            filename = filenames[-1]

            if os.path.isfile(filename):
                img = mpimg.imread(filename)
                plt.imshow(img)
                plt.axis('off')
                if self._show_matplotlib_figures:
                    plt.show()  # consider in-line plotting
            else:
                self._log.error('Unable to find screenshot at %s' % filename)

    def __del__(self):
        """Clean up when complete"""
        try:
            self.exit()
        except Exception as e:
            if hasattr(self, '_log'):
                self._log.error('exit: %s', str(e))

        try:
            self.kill()
        except Exception as e:
            if hasattr(self, '_log'):
                self._log.error('kill: %s', str(e))

    def _remove_lockfile(self):
        """Removes lockfile"""
        if os.path.isfile(self._lockfile):
            try:
                os.remove(self._lockfile)
            except:
                pass

    @property
    def result(self):
        """Returns a binary interface to the result file."""
<<<<<<< HEAD
        result_path = self.inquire('RSTFILE')
        if not result_path:
            result_path = os.path.join(self.path, '%s.rst' % self._jobname)
            if not os.path.dirname(result_path):
                result_path = os.path.join(self.path, '%s.rst' % result_path)
=======
        try:
            result_path = self.inquire('RSTFILE')
        except RuntimeError:
            result_path = ''

        if not result_path:
            result_path = os.path.join(self.path, '%s.rst' % self._jobname)
        elif not os.path.dirname(result_path):
            result_path = os.path.join(self.path, '%s.rst' % result_path)
>>>>>>> a8a3b9e4

        if not os.path.isfile(result_path):
            raise FileNotFoundError('No results found at %s' % result_path)
        return pyansys.read_binary(result_path)

    def __call__(self, command, **kwargs):  # pragma: no cover
        raise NotImplementedError('\nDirectly calling the Mapdl class is depreciated'
                                  'Please use ``run`` instead')

    class _non_interactive:
        """Allows user to enter commands that need to run
        non-interactively.

        Examples
        --------
        To use an non-interactive command like *VWRITE, use:

        >>> with ansys.non_interactive:
                ansys.run("*VWRITE,LABEL(1),VALUE(1,1),VALUE(1,2),VALUE(1,3)")
                ansys.run("(1X,A8,'   ',F10.1,'  ',F10.1,'   ',1F5.3)")

        """
        def __init__(self, parent):
            self.parent = parent

        def __enter__(self):
            self.parent._log.debug('entering non-interactive mode')
            self.parent._store_commands = True

        def __exit__(self, type, value, traceback):
            self.parent._log.debug('entering non-interactive mode')
            self.parent._flush_stored()

    def _flush_stored(self):
        """Writes stored commands to an input file and runs the input
        file.  Used with non_interactive.
        """
        self._log.debug('Flushing stored commands')
        tmp_out = os.path.join(appdirs.user_data_dir('pyansys'),
                               'tmp_%s.out' % random_string())
        self._stored_commands.insert(0, "/OUTPUT, '%s'" % tmp_out)
        self._stored_commands.append('/OUTPUT')
        commands = '\n'.join(self._stored_commands)
        self._apdl_log.write(commands + '\n')

        # write to a temporary input file
        filename = os.path.join(appdirs.user_data_dir('pyansys'),
                                'tmp_%s.inp' % random_string())
        self._log.debug('Writing the following commands to a temporary ' +
                       'apdl input file:\n%s' % commands)

        with open(filename, 'w') as f:
            f.writelines(commands)

        self._store_commands = False
        self._stored_commands = []
        self.run("/INPUT, '%s'" % filename, write_to_log=False)
        if os.path.isfile(tmp_out):
            self.response = '\n' + open(tmp_out).read()

        if self.response is None:
            self._log.warning('Unable to read response from flushed commands')
        else:
            self._log.info(self.response)

    def get_float(self, entity="", entnum="", item1="", it1num="",
                  item2="", it2num="", **kwargs):
        """Runs the *GET command with a default parameter

        See `help(get)` for more details.

        Parameters
        ----------
        entity
            Entity keyword. Valid keywords are NODE, ELEM, KP, LINE, AREA,
            VOLU, PDS, etc., as shown for Entity = in the tables below.

        entnum
            The number or label for the entity (as shown for ENTNUM = in the
            tables below). In some cases, a zero (or blank) ENTNUM represents
            all entities of the set.

        item1
            The name of a particular item for the given entity. Valid items are
            as shown in the Item1 columns of the tables below.

        it1num
            The number (or label) for the specified Item1 (if any). Valid
            IT1NUM values are as shown in the IT1NUM columns of the tables
            below. Some Item1 labels do not require an IT1NUM value.

        item2, it2num
            A second set of item labels and numbers to further qualify the item
            for which data are to be retrieved. Most items do not require this
            level of information.

        Returns
        -------
        par : float
            Floating point value of the parameter.

        Examples
        --------
        Retreive the number of nodes.

        >>> value = ansys.get('node', '', 'count')
        >>> value
        3003

        Retreive the number of nodes using keywords.

        >>> value = ansys.get(entity='node', item1='count')
        >>> value
        3003
        """
        return self.get(entity=entity, entnum=entnum, item1=item1, it1num=it1num,
                        item2=item2, it2num=it2num, **kwargs)

    def get(self, par="__floatparameter__", entity="", entnum="",
            item1="", it1num="", item2="", it2num="", **kwargs):
        """APDL Command: *GET

        Retrieves a value and stores it as a scalar parameter or part
        of an array parameter.

        Parameters
        ----------
        par
            The name of the resulting parameter. See *SET for name
            restrictions.

        entity
            Entity keyword. Valid keywords are NODE, ELEM, KP, LINE, AREA,
            VOLU, PDS, etc., as shown for Entity = in the tables below.

        entnum
            The number or label for the entity (as shown for ENTNUM = in the
            tables below). In some cases, a zero (or blank) ENTNUM represents
            all entities of the set.

        item1
            The name of a particular item for the given entity. Valid items are
            as shown in the Item1 columns of the tables below.

        it1num
            The number (or label) for the specified Item1 (if any). Valid
            IT1NUM values are as shown in the IT1NUM columns of the tables
            below. Some Item1 labels do not require an IT1NUM value.

        item2, it2num
            A second set of item labels and numbers to further qualify the item
            for which data are to be retrieved. Most items do not require this
            level of information.

        Returns
        -------
        par : float
            Floating point value of the parameter.

        Examples
        --------
        Retreive the number of nodes

        >>> value = ansys.get('val', 'node', '', 'count')
        >>> value
        3003

        Retreive the number of nodes using keywords.  Note that the
        parameter name is optional.

        >>> value = ansys.get(entity='node', item1='count')
        >>> value
        3003

        Notes
        -----
        *GET retrieves a value for a specified item and stores the value as a
        scalar parameter, or as a value in a user-named array parameter. An
        item is identified by various keyword, label, and number combinations.
        Usage is similar to the *SET command except that the parameter values
        are retrieved from previously input or calculated results. For example,
        *GET,A,ELEM,5,CENT,X returns the centroid x-location of element 5 and
        stores the result as parameter A. *GET command operations, along with
        the associated Get functions return values in the active coordinate
        system unless stated otherwise. A Get function is an alternative in-
        line function that can be used to retrieve a value instead of the *GET
        command (see Using In-line Get Functions for more information).

        Both *GET and *VGET retrieve information from the active data stored in
        memory. The database is often the source, and sometimes the information
        is retrieved from common memory blocks that the program uses to
        manipulate information. Although POST1 and POST26 operations use a
        *.rst file, *GET data is accessed from the database or from the common
        blocks. Get operations do not access the *.rst file directly. For
        repeated gets of sequential items, such as from a series of elements,
        see the *VGET command.

        Most items are stored in the database after they are calculated and are
        available anytime thereafter. Items are grouped according to where they
        are usually first defined or calculated. Preprocessing data will often
        not reflect the calculated values generated from section data. Do not
        use *GET to obtain data from elements that use calculated section data,
        such as beams or shells. Most of the general items listed below are
        available from all modules. Each of the sections for accessing *GET
        parameters are shown in the following order:

        *GET General Entity Items

        *GET Preprocessing Entity Items

        *GET Solution Entity Items

        *GET Postprocessing Entity Items

        *GET Probabilistic Design Entity Items

        The *GET command is valid in any processor.
        """
        command = "*GET,%s,%s,%s,%s,%s,%s,%s" % (str(par),
                                                 str(entity),
                                                 str(entnum),
                                                 str(item1),
                                                 str(it1num),
                                                 str(item2),
                                                 str(it2num))
        response = self.run(command, **kwargs)
        try:
            return float(response.split('=')[-1])
        except:
            return None

    def read_float_parameter(self, parameter_name):
        """Read out the value of a ANSYS parameter to use in python.

        Parameters
        ----------
        parameter_name : str
            Name of the parameter inside ANSYS.

        Returns
        -------
        float
            Value of ANSYS parameter.

        Examples
        --------
        >>> ansys.get('myparm', 'node', '', 'count')
        >>> value = ansys.read_float_parameter('myparm')
        >>> value
        3003

        Retreive the value in an array.  This example creates a block
        of elements and stores the element numbers in an array.  Then
        it retreives the first value of that array

        >>> ansys.prep7()
        >>> ansys.block(0,1,0,1,0,1)
        >>> ansys.et(1, 186)
        >>> ansys.vmesh('all')
        >>> ansys.run('*VGET, ELEM_ARR, ELEM, , elist')
        >>> ansys.read_float_parameter('ELEM_ARR(1)')
        1.0

        You could also retrieve ELEM_ARR with

        >>> values, arrays = ansys.load_parameters()
        >>> arrays
        {'ELEM_ARR': array([1., 2., 3., 4., 5., 6., 7., 8.])}

        """
        try:
            response = self.run(parameter_name + " = " + parameter_name)
        except TypeError:
            raise TypeError('Input variable `parameter_name` should be string')
        return float(response.split('=')[-1])

    def read_float_from_inline_function(self, function_str):
        """Use a APDL inline function to get a float value from ANSYS.
        Take note, that internally an APDL parameter __floatparameter__ is
        created/overwritten.

        Parameters
        ----------
        function_str : str
            String containing an inline function as used in APDL..

        Returns
        -------
        float
            Value returned by inline function..

        Examples
        --------
        >>> inline_function = "node({},{},{})".format(x, y, z)
        >>> node = apdl.read_float_from_inline_function(inline_function)
        """
        self.run("__floatparameter__="+function_str)
        return self.read_float_parameter("__floatparameter__")

    def open_gui(self, include_result=True):
        """Saves existing database and opens up APDL GUI

        Parameters
        ----------
        include_result : bool, optional
            Allow the result file to be post processed in the GUI.
        """

        # specify a path for the temporary database
        temp_dir = tempfile.gettempdir()
        save_path = os.path.join(temp_dir, 'ansys_tmp')
        if os.path.isdir(save_path):
            rmtree(save_path)
        os.mkdir(save_path)

        name = 'tmp'
        tmp_database = os.path.join(save_path, '%s.db' % name)
        if os.path.isfile(tmp_database):
            os.remove(tmp_database)

        # get the state, close, and finish
        prior_processor = self.processor
        self.finish()
        self.save(tmp_database)
        self.exit(close_log=False)

        # copy result file to temp directory
        if include_result:
            resultfile = os.path.join(self.path, '%s.rst' % self.jobname)
            if os.path.isfile(resultfile):
                tmp_resultfile = os.path.join(save_path, '%s.rst' % name)
                copyfile(resultfile, tmp_resultfile)

        # write temporary input file
        start_file = os.path.join(save_path, 'start%s.ans' % self.version)
        with open(start_file, 'w') as f:
            f.write('RESUME\n')

        # some versions of ANSYS just look for "start.ans" when starting
        other_start_file = os.path.join(save_path, 'start.ans')
        with open(other_start_file, 'w') as f:
            f.write('RESUME\n')

        # issue system command to run ansys in GUI mode
        cwd = os.getcwd()
        os.chdir(save_path)
        os.system('cd "%s" && "%s" -g -j %s' % (save_path, self._exec_file, name))
        os.chdir(cwd)

        # must remove the start file when finished
        os.remove(start_file)
        os.remove(other_start_file)

        # reload database when finished
        self._launch()
        self.resume(tmp_database)
        if prior_processor is not None:
            if 'BEGIN' not in prior_processor:
                self.run('/%s' % prior_processor)

    @property
    def jobname(self):
        """MAPDL job name.

        This is requested from the active mapdl instance.
        """
        try:
            self._jobname = self.inquire('JOBNAME')
        except:
            pass
        return self._jobname

    def inquire(self, func):
        """Returns system information.

        Parameters
        ----------
        func : str
           Specifies the type of system information returned.  See the
           notes section for more information.

        Returns
        -------
        value : str
            Value of the inquired item.

        Notes
        -----
        Allowable func entries
        LOGIN - Returns the pathname of the login directory on Linux
        systems or the pathname of the default directory (including
        drive letter) on Windows systems.

        - ``DOCU`` - Pathname of the ANSYS docu directory.
        - ``APDL`` - Pathname of the ANSYS APDL directory.
        - ``PROG`` - Pathname of the ANSYS executable directory.
        - ``AUTH`` - Pathname of the directory in which the license file resides.
        - ``USER`` - Name of the user currently logged-in.
        - ``DIRECTORY`` - Pathname of the current directory.
        - ``JOBNAME`` - Current Jobname.
        - ``RSTDIR`` - Result file directory
        - ``RSTFILE`` - Result file name
        - ``RSTEXT`` - Result file extension
        - ``OUTPUT`` - Current output file name

        Examples
        --------
        Return the job name

        >>> mapdl.inquire('JOBNAME')
        file

        Return the result file name

        >>> mapdl.inquire('RSTFILE')
        file.rst
        """
        response = ''
        try:
            response = self.run('/INQUIRE, , %s' % func)
            return response.split('=')[1].strip()
        except IndexError:
            raise RuntimeError('Cannot parse %s' % response)

    def Run(self, command):  # pragma: no cover
        """Depreciated"""
        raise NotImplementedError('\nCommand "Run" decpreciated.  \n'
                                  'Please use "run" instead')


# TODO: Speed this up with:
# https://tinodidriksen.com/2011/05/cpp-convert-string-to-double-speed/
def load_parameters(filename):
    """Load parameters from a file

    Parameters
    ----------
    filename : str
        Name of the parameter file to read in.

    Returns
    -------
    parameters : dict
        Dictionary of single value parameters

    arrays : dict
        Dictionary of arrays
    """
    parameters = {}
    arrays = {}

    with open(filename) as f:
        append_mode = False
        append_text = []
        for line in f.readlines():
            if append_mode:
                if 'END PREAD' in line:
                    append_mode = False
                    values = ''.join(append_text).split(' ')
                    shp = arrays[append_varname].shape
                    raw_parameters = np.genfromtxt(values)

                    n_entries = np.prod(shp)
                    if n_entries != raw_parameters.size:
                        paratmp = np.zeros(n_entries)
                        paratmp[:raw_parameters.size] = raw_parameters
                        paratmp = paratmp.reshape(shp)
                    else:
                        paratmp = raw_parameters.reshape(shp, order='F')

                    arrays[append_varname] = paratmp.squeeze()
                    append_text.clear()
                else:
                    nosep_line = line.replace('\n', '').replace('\r', '')
                    append_text.append(" " + re.sub(r"(?<=\d)-(?=\d)"," -", nosep_line))

            elif '*DIM' in line:
                # *DIM, Par, Type, IMAX, JMAX, KMAX, Var1, Var2, Var3, CSYSID
                split_line = line.split(',')
                varname = split_line[1].strip()
                arr_type = split_line[2]
                imax = int(split_line[3])
                jmax = int(split_line[4])
                kmax = int(split_line[5])

                if arr_type == 'CHAR':
                    arrays[varname] = np.empty((imax, jmax, kmax), dtype='<U8', order='F')
                elif arr_type == 'ARRAY':
                    arrays[varname] = np.empty((imax, jmax, kmax), np.double, order='F')
                elif arr_type == 'TABLE':
                    arrays[varname] = np.empty((imax+1, jmax+1, kmax), np.double, order='F')
                elif arr_type == 'STRING':
                    arrays[varname] = 'str'
                else:
                    arrays[varname] = np.empty((imax, jmax, kmax), np.object, order='F')

            elif '*SET' in line:
                vals = line.split(',')
                varname = vals[1] + ' '
                varname = varname[:varname.find('(')].strip()
                if varname in arrays:
                    st = line.find('(') + 1
                    en = line.find(')')
                    ind = line[st:en].split(',')
                    i = int(ind[0]) - 1
                    j = int(ind[1]) - 1
                    k = int(ind[2]) - 1
                    value = line[en+2:].strip().replace("'", '').strip()
                    if isinstance(arrays[varname], str):
                        parameters[varname] = value
                        del arrays[varname]
                    else:
                        arrays[varname][i, j, k] = value
                else:
                    value = vals[-1]
                    if is_float(value):
                        parameters[varname] = float(value)
                    else:
                        parameters[varname] = value

            elif '*PREAD' in line:
                # read a series of values
                split_line = line.split(',')
                append_varname = split_line[1].strip()
                append_mode = True

    return parameters, arrays<|MERGE_RESOLUTION|>--- conflicted
+++ resolved
@@ -1169,13 +1169,6 @@
     @property
     def result(self):
         """Returns a binary interface to the result file."""
-<<<<<<< HEAD
-        result_path = self.inquire('RSTFILE')
-        if not result_path:
-            result_path = os.path.join(self.path, '%s.rst' % self._jobname)
-            if not os.path.dirname(result_path):
-                result_path = os.path.join(self.path, '%s.rst' % result_path)
-=======
         try:
             result_path = self.inquire('RSTFILE')
         except RuntimeError:
@@ -1185,7 +1178,6 @@
             result_path = os.path.join(self.path, '%s.rst' % self._jobname)
         elif not os.path.dirname(result_path):
             result_path = os.path.join(self.path, '%s.rst' % result_path)
->>>>>>> a8a3b9e4
 
         if not os.path.isfile(result_path):
             raise FileNotFoundError('No results found at %s' % result_path)
